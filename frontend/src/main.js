import { createApp } from 'vue';
import { createPinia } from 'pinia';
<<<<<<< HEAD
import "bootstrap/dist/css/bootstrap.min.css"
import "bootstrap"
import 'bootstrap-icons/font/bootstrap-icons.css'

=======
import './style.css';
import { createMemoryHistory, createRouter } from 'vue-router'
import HomeView from './pages/HomeView.vue'
import CalendarView from './pages/CalendarView.vue'
import MonthlyView from './pages/MonthlyView.vue'
import SplitView from './pages/SplitView.vue'
>>>>>>> 777cc952
import App from './App.vue';

const router = createRouter({
  history: createMemoryHistory(),
  routes: [
    { path: '/', component: HomeView },
    { path: '/split', component: SplitView },
    { path: '/calendar', component: CalendarView },
    { path: '/monthly', component: MonthlyView },
  ],
})

const pinia = createPinia();
const app = createApp(App);

app.use(pinia);
app.use(router);
app.mount('#app');<|MERGE_RESOLUTION|>--- conflicted
+++ resolved
@@ -1,18 +1,14 @@
 import { createApp } from 'vue';
 import { createPinia } from 'pinia';
-<<<<<<< HEAD
-import "bootstrap/dist/css/bootstrap.min.css"
-import "bootstrap"
-import 'bootstrap-icons/font/bootstrap-icons.css'
-
-=======
+import "bootstrap/dist/css/bootstrap.min.css";
+import "bootstrap";
+import 'bootstrap-icons/font/bootstrap-icons.css';
 import './style.css';
-import { createMemoryHistory, createRouter } from 'vue-router'
-import HomeView from './pages/HomeView.vue'
-import CalendarView from './pages/CalendarView.vue'
-import MonthlyView from './pages/MonthlyView.vue'
-import SplitView from './pages/SplitView.vue'
->>>>>>> 777cc952
+import { createMemoryHistory, createRouter } from 'vue-router';
+import HomeView from './pages/HomeView.vue';
+import CalendarView from './pages/CalendarView.vue';
+import MonthlyView from './pages/MonthlyView.vue';
+import SplitView from './pages/SplitView.vue';
 import App from './App.vue';
 
 const router = createRouter({
@@ -23,7 +19,7 @@
     { path: '/calendar', component: CalendarView },
     { path: '/monthly', component: MonthlyView },
   ],
-})
+});
 
 const pinia = createPinia();
 const app = createApp(App);
